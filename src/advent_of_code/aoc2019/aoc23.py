--- conflicted
+++ resolved
@@ -68,39 +68,6 @@
     def run(self, halt_on_nat: bool = True) -> int:
         nat = (0, 0)
         last_nat_y: Optional[int] = None
-<<<<<<< HEAD
-        while True:
-            is_idle: bool = all(len(q.queue) == 0 for q in self.queues)
-            for i, node in enumerate(self.nodes):
-                self.queues[i].was_read = False
-                response = node.controller.multi_step()
-                while response is not None:
-                    is_idle = False
-                    log.debug("Received response %d from %d.", response, i)
-                    rec = self.receivers[i]
-                    rec.append(response)
-                    if len(rec) > 2:
-                        address = rec.popleft()
-                        x = rec.popleft()
-                        y = rec.popleft()
-                        if address == 255:
-                            if halt_on_nat:
-                                return y
-                            nat = x, y
-                        else:
-                            log.debug("Sending (%d, %d) to %d.", x, y, address)
-                            self.queues[address].send(x)
-                            self.queues[address].send(y)
-                    response = node.controller.multi_step()
-            all_tried_to_read = all(q.was_read for q in self.queues)
-            if all_tried_to_read and is_idle:
-                x, y = nat
-                if y == last_nat_y:
-                    return y
-                self.queues[0].send(x)
-                self.queues[0].send(y)
-                last_nat_y = y
-=======
         try:
             while True:
                 is_idle, nat = self._run_nics(halt_on_nat, nat)
@@ -147,26 +114,4 @@
             x = nic.multi_step()
             y = nic.multi_step()
             yield Packet(address, (x, y))
-            response = nic.multi_step()
-
-
-SAMPLE_INPUTS = [
-    """\
-""",
-]
-
-
-@pytest.fixture
-def sample_input(request):
-    with StringIO(SAMPLE_INPUTS[request.param]) as f:
-        yield f
-
-
-@pytest.mark.parametrize(
-    ("sample_input", "expected"),
-    [],
-    indirect=["sample_input"]
-)
-def test_foo(sample_input, expected):
-    ...
->>>>>>> 9a47b733
+            response = nic.multi_step()